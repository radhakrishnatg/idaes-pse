##############################################################################
# Institute for the Design of Advanced Energy Systems Process Systems
# Engineering Framework (IDAES PSE Framework) Copyright (c) 2018, by the
# software owners: The Regents of the University of California, through
# Lawrence Berkeley National Laboratory,  National Technology & Engineering
# Solutions of Sandia, LLC, Carnegie Mellon University, West Virginia
# University Research Corporation, et al. All rights reserved.
#
# Please see the files COPYRIGHT.txt and LICENSE.txt for full copyright and
# license information, respectively. Both files are also available online
# at the URL "https://github.com/IDAES/idaes".
##############################################################################
"""
This module contains classes for property blocks and property parameter blocks.
"""
from __future__ import division

# Import Python libraries
import inspect

# Import Pyomo libraries
from pyomo.common.config import ConfigBlock, ConfigValue, In

# Other third-party
import six

# Import IDAES cores
from idaes.core.process_block import ProcessBlock
from idaes.core import ProcessBlockData
from idaes.core import property_meta
from idaes.core.util.config import is_physical_parameter_block
<<<<<<< HEAD
from idaes.core.util.exceptions import (PropertyNotSupportedError,
=======
from idaes.core.util.exceptions import (BurntToast,
                                        PropertyNotSupportedError,
>>>>>>> f19efd85
                                        PropertyPackageError)

# Some more information about this module
__author__ = "Andrew Lee, John Eslick"

__all__ = ['StateBlockDataBase',
           'StateBlockBase',
           'PhysicalParameterBase']


class PhysicalParameterBase(ProcessBlockData,
                            property_meta.HasPropertyClassMetadata):
    """
        This is the base class for thermophysical parameter blocks. These are
        blocks that contain a set of parameters associated with a specific
        thermophysical property package, and are linked to by all instances of
        that property package.
    """
    # Create Class ConfigBlock
    CONFIG = ProcessBlockData.CONFIG()
    CONFIG.declare("default_arguments", ConfigBlock(
            implicit=True,
            description="Default arguments to use with Property Package"))

    def build(self):
        """
        General build method for PropertyParameterBlocks. Inheriting models
        should call super().build.

        Args:
            None

        Returns:
            None
        """
        super(PhysicalParameterBase, self).build()

        # Get module reference and store on block
<<<<<<< HEAD
        frm = inspect.stack()[1]
        self._package_module = inspect.getmodule(frm[0])
=======
        try:
            frm = inspect.stack()[1]
            self._package_module = inspect.getmodule(frm[0])
        except KeyError:
            raise BurntToast('{} an error occured when trying to retrieve '
                             'a pointer to the reaction package module. '
                             'Please contact the IDAES developers with this '
                             'bug'.format(self.name))
>>>>>>> f19efd85


class StateBlockBase(ProcessBlock):
    """
        This is the base class for state block objects. These are used when
        constructing the SimpleBlock or IndexedBlock which will contain the
        PropertyData objects, and contains methods that can be applied to
        multiple StateBlockData objects simultaneously.
    """
    def initialize(self, *args):
        """
        This is a default initialization routine for StateBlocks to ensure
        that a routine is present. All StateBlockData classes should
        overload this method with one suited to the particular property package

        Args:
            None

        Returns:
            None
        """
        raise NotImplementedError('{} property package has not implemented the'
                                  ' initialize method. Please contact '
                                  'the property package developer'
                                  .format(self.name))


class StateBlockDataBase(ProcessBlockData):
    """
        This is the base class for state block data objects. These are
        blocks that contain the Pyomo components associated with calculating a
        set of thermophysical and transport properties for a given material.
    """
    # Create Class ConfigBlock
    CONFIG = ProcessBlockData.CONFIG()
    CONFIG.declare("parameters", ConfigValue(
            domain=is_physical_parameter_block,
            description="""A reference to an instance of the Property Parameter
                        Block associated with this property package."""))
    CONFIG.declare("defined_state", ConfigValue(
            default=False,
            domain=In([True, False]),
            description="Flag indicating if incoming state is fully defined",
            doc="""Flag indicating whether the state should be considered fully
                defined, and thus whether constraints such as sum of mass/mole
                fractions should be included (default=False).
                """))
    CONFIG.declare("has_phase_equilibrium", ConfigValue(
            default=True,
            domain=In([True, False]),
            description="Phase equilibrium constraint flag",
            doc="""Flag indicating whether phase equilibrium constraints
                should be constructed in this state block (default=True).
                """))

    def build(self):
        """
        General build method for StateBlockDatas.

        Args:
            None

        Returns:
            None
        """
        super(StateBlockDataBase, self).build()

    def define_state_vars(self):
        """
        Method that returns a dictionary of state variables used in property
        package. Implement a placeholder method which returns an Exception to
        force users to overload this.
        """
        raise NotImplementedError('{} property package has not implemented the'
                                  ' define_state_vars method. Please contact '
                                  'the property package developer.')

    def define_port_members(self):
        """
        Method used to specific components to populate Ports with. Defaults to
        define_state_vars, and developers should overload as required.
        """
        return self.define_state_vars()

    def get_material_flow_terms(self, *args, **kwargs):
        """
        Method which returns a tuple containing a valid expression to use in
        the material balances and a constant indicating the basis of this
        expression (mass, mole or None).
        """
        raise NotImplementedError('{} property package has not implemented the'
                                  ' get_material_flow_terms method. Please '
                                  'contact the property package developer.')

    def get_material_density_terms(self, *args, **kwargs):
        """
        Method which returns a tuple containing a valid expression to use in
        the material balances and a constant indicating the basis of this
        expression (mass, mole or None).
        """
        raise NotImplementedError('{} property package has not implemented the'
                                  ' get_material_density_terms method. Please '
                                  'contact the property package developer.')

    def get_material_diffusion_terms(self, *args, **kwargs):
        """
        Method which returns a tuple containing a valid expression to use in
        the material balances and a constant indicating the basis of this
        expression (mass, mole or None).
        """
        raise NotImplementedError('{} property package has not implemented the'
                                  ' get_material_diffusion_terms method. '
                                  'Please contact the property package '
                                  'developer.')

    def get_enthalpy_flow_terms(self, *args, **kwargs):
        """
        Method which returns a tuple containing a valid expression to use in
        the energy balances and a constant indicating the basis of this
        expression (mass, mole or None).
        """
        raise NotImplementedError('{} property package has not implemented the'
                                  ' get_energy_flow_terms method. Please '
                                  'contact the property package developer.')

    def get_enthalpy_density_terms(self, *args, **kwargs):
        """
        Method which returns a tuple containing a valid expression to use in
        the energy balances and a constant indicating the basis of this
        expression (mass, mole or None).
        """
        raise NotImplementedError('{} property package has not implemented the'
                                  ' get_energy_density_terms method. Please '
                                  'contact the property package developer.')

    def get_energy_diffusion_terms(self, *args, **kwargs):
        """
        Method which returns a tuple containing a valid expression to use in
        the energy balances and a constant indicating the basis of this
        expression (mass, mole or None).
        """
        raise NotImplementedError('{} property package has not implemented the'
                                  ' get_energy_diffusion_terms method. '
                                  'Please contact the property package '
                                  'developer.')

    def __getattr__(self, attr):
        """
        This method is used to avoid generating unnecessary property
        calculations in state blocks. __getattr__ is called whenever a
        property is called for, and if a propery does not exist, it looks for
        a method to create the required property, and any associated
        components.

        Create a property calculation if needed. Return an attrbute error if
        attr == 'domain' or starts with a _ . The error for _ prevents a
        recursion error if trying to get a function to create a property and
        that function doesn't exist.  Pyomo also ocasionally looks for things
        that start with _ and may not exist.  Pyomo also looks for the domain
        attribute, and it may not exist.
        This works by creating a property calculation by calling the "_"+attr
        function.

        A list of __getattr__ calls is maintained in self.__getattrcalls to
        check for recursive loops which maybe useful for debugging. This list
        is cleared after __getattr__ completes successfully.

        Args:
            attr: an attribute to create and return. Should be a property
                  component.
        """

        def clear_call_list(self, attr):
            """Local method for cleaning up call list when a call is handled.

                Args:
                    attr: attribute currently being handled
            """
            if self.__getattrcalls[-1] == attr:
                if len(self.__getattrcalls) <= 1:
                    del self.__getattrcalls
                else:
                    del self.__getattrcalls[-1]
            else:
                raise PropertyPackageError(
                        "{} Trying to remove call {} from __getattr__"
                        " call list, however this is not the most "
                        "recent call in the list ({}). This indicates"
                        " a bug in the __getattr__ calls. Please "
                        "contact the IDAES developers with this bug."
                        .format(self.name, attr, self.__getattrcalls[-1]))

        # Check that attr is not something we shouldn't touch
        if attr == "domain" or attr.startswith("_"):
            # Don't interfere with anything by getting attributes that are
            # none of my business
            raise PropertyPackageError(
                    '{} {} does not exist, but is a protected '
                    'attribute. Check the naming of your '
                    'components to avoid any reserved names'
                    .format(self.name, attr))

        # Check for recursive calls
        try:
            # Check to see if attr already appears in call list
            if attr in self.__getattrcalls:
                # If it does, indicates a recursive loop.
                if attr == self.__getattrcalls[-1]:
                    # attr method is calling itself
                    self.__getattrcalls.append(attr)
                    raise PropertyPackageError(
                                    '{} _{} made a recursive call to '
                                    'itself, indicating a potential '
                                    'recursive loop. This is generally '
                                    'caused by the {} method failing to '
                                    'create the {} component.'
                                    .format(self.name, attr, attr, attr))
                else:
                    self.__getattrcalls.append(attr)
                    raise PropertyPackageError(
                                    '{} a potential recursive loop has been '
                                    'detected whilst trying to construct {}. '
                                    'A method was called, but resulted in a '
                                    'subsequent call to itself, indicating a '
                                    'recursive loop. This may be caused by a '
                                    'method trying to access a component out '
                                    'of order for some reason (e.g. it is '
                                    'declared later in the same method). See '
                                    'the __getattrcalls object for a list of '
                                    'components called in the __getattr__ '
                                    'sequence.'
                                    .format(self.name, attr))
            # If not, add call to list
            self.__getattrcalls.append(attr)
        except AttributeError:
            # A list of calls if one does not exist, so create one
            self.__getattrcalls = [attr]

        # Get property information from get_supported_properties
        try:
            m = self.config.parameters.get_metadata().properties

            if m is None:
                raise PropertyPackageError(
                        '{} property package get_metadata()'
                        ' method returned None when trying to create '
                        '{}. Please contact the developer of the '
                        'property package'.format(self.name, attr))
        except KeyError:
            # If attr not in get_supported_properties, assume package does not
            # support property
            clear_call_list(self, attr)
            raise PropertyNotSupportedError(
                    '{} {} is not supported by property package (property is '
                    'not listed in package metadata properties).'
                    .format(self.name, attr, attr))

        # Get method name from resulting properties
        try:
            if m[attr]['method'] is None:
                # If method is none, property should be constructed
                # by property package, so raise PropertyPackageError
                clear_call_list(self, attr)
                raise PropertyPackageError(
                        '{} {} should be constructed automatically '
                        'by property package, but is not present. '
                        'This can be caused by methods being called '
                        'out of order.'.format(self.name, attr))
            elif m[attr]['method'] is False:
                # If method is False, package does not support property
                # Raise NotImplementedError
                clear_call_list(self, attr)
                raise PropertyNotSupportedError(
                        '{} {} is not supported by property package '
                        '(property method is listed as False in '
                        'package property metadata).'
                        .format(self.name, attr))
            elif isinstance(m[attr]['method'], str):
                # Try to get method name in from PropertyBlock object
                try:
                    f = getattr(self, m[attr]['method'])
                except AttributeError:
                    # If fails, method does not exist
                    clear_call_list(self, attr)
                    raise PropertyPackageError(
                            '{} {} package property metadata method '
                            'returned a name that does not correspond'
                            ' to any method in the property package. '
                            'Please contact the developer of the '
                            'property package.'.format(self.name, attr))
            else:
                # Otherwise method name is invalid
                clear_call_list(self, attr)
                raise PropertyPackageError(
                             '{} {} package property metadata method '
                             'returned invalid value for method name. '
                             'Please contact the developer of the '
                             'property package.'
                             .format(self.name, attr))
        except KeyError:
            # No method key - raise Exception
            # Need to use an AttributeError so Pyomo.DAE will handle this
            clear_call_list(self, attr)
            raise PropertyNotSupportedError(
                    '{} package property metadata method '
                    'does not contain a method for {}. '
                    'Please select a package which supports '
                    'the necessary properties for your process.'
                    .format(self.name, attr))

        # Call attribute if it is callable
        # If this fails, it should return a meaningful error.
        if callable(f):
            try:
                f()
            except Exception:
                # Clear call list and reraise error
                clear_call_list(self, attr)
                raise
        else:
            # If f is not callable, inform the user and clear call list
            clear_call_list(self, attr)
            raise PropertyPackageError(
                    '{} tried calling attribute {} in order to create '
                    'component {}. However the method is not callable.'
                    .format(self.name, f, attr))

        # Clear call list, and return
        comp = getattr(self, attr)
        clear_call_list(self, attr)
        return comp<|MERGE_RESOLUTION|>--- conflicted
+++ resolved
@@ -29,12 +29,8 @@
 from idaes.core import ProcessBlockData
 from idaes.core import property_meta
 from idaes.core.util.config import is_physical_parameter_block
-<<<<<<< HEAD
-from idaes.core.util.exceptions import (PropertyNotSupportedError,
-=======
 from idaes.core.util.exceptions import (BurntToast,
                                         PropertyNotSupportedError,
->>>>>>> f19efd85
                                         PropertyPackageError)
 
 # Some more information about this module
@@ -73,10 +69,6 @@
         super(PhysicalParameterBase, self).build()
 
         # Get module reference and store on block
-<<<<<<< HEAD
-        frm = inspect.stack()[1]
-        self._package_module = inspect.getmodule(frm[0])
-=======
         try:
             frm = inspect.stack()[1]
             self._package_module = inspect.getmodule(frm[0])
@@ -85,7 +77,6 @@
                              'a pointer to the reaction package module. '
                              'Please contact the IDAES developers with this '
                              'bug'.format(self.name))
->>>>>>> f19efd85
 
 
 class StateBlockBase(ProcessBlock):
