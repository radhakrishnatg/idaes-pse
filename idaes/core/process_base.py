--- conflicted
+++ resolved
@@ -106,36 +106,21 @@
 
     def flowsheet(self):
         """
-<<<<<<< HEAD
-        This method returns the flowsheet object to which the model is attached
-=======
         This method returns the components parent flowsheet object, i.e. the
         flowsheet component to which the model is attached. If the component
         has no parent flowsheet, the method returns None.
->>>>>>> 9e4e8c8a
-
-        Args:
-            None
-
-        Returns:
-<<<<<<< HEAD
-            Flowsheet object
-=======
+
+        Args:
+            None
+
+        Returns:
             Flowsheet object or None
->>>>>>> 9e4e8c8a
         """
         parent = self.parent_block()
 
         while True:
             if parent is None:
-<<<<<<< HEAD
-                raise ConfigurationError(
-                        "{} has no flowsheet. Iteration reached top of model "
-                        "tree without finding an instance of FlowsheetBlock."
-                        .format(self.name))
-=======
                 return None
->>>>>>> 9e4e8c8a
 
             if hasattr(parent, 'is_flowsheet') and parent.is_flowsheet():
                 return parent
