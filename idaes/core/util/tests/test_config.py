##############################################################################
# Institute for the Design of Advanced Energy Systems Process Systems
# Engineering Framework (IDAES PSE Framework) Copyright (c) 2018-2019, by the
# software owners: The Regents of the University of California, through
# Lawrence Berkeley National Laboratory,  National Technology & Engineering
# Solutions of Sandia, LLC, Carnegie Mellon University, West Virginia
# University Research Corporation, et al. All rights reserved.
#
# Please see the files COPYRIGHT.txt and LICENSE.txt for full copyright and
# license information, respectively. Both files are also available online
# at the URL "https://github.com/IDAES/idaes-pse".
##############################################################################
"""
Tests for config utility methods.

Author: Andrew Lee
"""
import pytest
from pyomo.environ import ConcreteModel, Set
from pyomo.dae import ContinuousSet
from pyomo.network import Port
from idaes.core import (declare_process_block_class,
                        PhysicalParameterBlock,
                        StateBlock,
                        StateBlockData,
                        ReactionParameterBlock,
                        useDefault)
from idaes.core.util.config import (is_physical_parameter_block,
                                    is_reaction_parameter_block,
                                    is_state_block,
                                    list_of_floats,
                                    list_of_strings,
                                    is_port,
<<<<<<< HEAD
                                    is_time_domain)
=======
                                    is_transformation_method,
                                    is_transformation_scheme)
>>>>>>> 217a965c
from idaes.core.util.exceptions import ConfigurationError


@declare_process_block_class("ParameterBlock")
class _ParameterBlock(PhysicalParameterBlock):
    def build(self):
        pass


def test_is_physical_parameter_block_passes():
    # Make an instance of a Parameter Block
    p = ParameterBlock()

    # Check that is_physical_parameter_block returns the ParameterBlock
    assert p == is_physical_parameter_block(p)


def test_is_physical_parameter_block_useDefault():
    assert useDefault == is_physical_parameter_block(useDefault)


def test_is_physical_parameter_block_fails():
    # Test that is_physical_parameter_block returns ConfigurationError with
    # wrong input
    m = ConcreteModel()

    with pytest.raises(ConfigurationError):
        is_physical_parameter_block(m)  # Non Parameter Block Pyomo object
    with pytest.raises(ConfigurationError):
        is_physical_parameter_block("foo")  # str
    with pytest.raises(ConfigurationError):
        is_physical_parameter_block(1)  # int


@declare_process_block_class("RParameterBlock")
class _RParameterBlock(ReactionParameterBlock):
    def build(self):
        pass


def test_is_reaction_parameter_block_passes():
    # Make an instance of a Parameter Block
    r = RParameterBlock()

    # Check that is_reaction_parameter_block returns the ReactionParameterBlock
    assert r == is_reaction_parameter_block(r)


def test_is_reaction_parameter_block_useDefault():
    # No useDefault option for is_reaction_parameter_block
    with pytest.raises(ConfigurationError):
        is_reaction_parameter_block(useDefault)


def test_is_reaction_parameter_block_fails():
    # Test that is_reaction_parameter_block returns ConfigurationError with
    # wrong input
    m = ConcreteModel()

    with pytest.raises(ConfigurationError):
        is_reaction_parameter_block(m)  # Non Parameter Block Pyomo object
    with pytest.raises(ConfigurationError):
        is_reaction_parameter_block("foo")  # str
    with pytest.raises(ConfigurationError):
        is_reaction_parameter_block(1)  # int


@declare_process_block_class("TestStateBlock", block_class=StateBlock)
class StateTestBlockData(StateBlockData):
    def build(self):
        pass


def test_is_state_block_passes():
    # Make an instance of a TestStateBlock
    s = TestStateBlock()

    # Check that is_state_block returns the TestStateBlock
    assert s == is_state_block(s)


def test_is_state_block_fails():
    # Test that is_state_block returns ConfigurationError with wrong input
    m = ConcreteModel()

    with pytest.raises(ConfigurationError):
        is_state_block(m)  # Non Parameter Block Pyomo object
    with pytest.raises(ConfigurationError):
        is_state_block("foo")  # str
    with pytest.raises(ConfigurationError):
        is_state_block(1)  # int


def test_list_of_strings():
    # Test list_of_strings=returns correctly
    assert list_of_strings(1) == ['1']  # int
    assert list_of_strings([1, 2, 3]) == ['1', '2', '3']  # list of ints
    assert list_of_strings(1.0) == ['1.0']  # float
    # list of floats
    assert list_of_strings([1.0, 2.0, 3.0]) == ['1.0', '2.0', '3.0']
    assert list_of_strings("foo") == ["foo"]  # str
    assert list_of_strings(["foo", "bar"]) == ["foo", "bar"]  # list of strs


def test_list_of_strings_errors():
    # Test that list_of_strings fails correctly
    with pytest.raises(ConfigurationError):
        list_of_strings({"foo": "bar"})  # dict


def test_list_of_floats():
    # Test list_of_floats returns correctly
    assert list_of_floats(1) == [1.0]  # int
    assert list_of_floats([1, 2, 3]) == [1.0, 2.0, 3.0]  # list of ints
    assert list_of_floats(1.0) == [1.0]  # float
    assert list_of_floats([1.0, 2.0, 3.0]) == [1.0, 2.0, 3.0]  # list of floats


def test_list_of_floats_errors():
    # Test that list_of_floats fails correctly
    with pytest.raises(ValueError):
        list_of_floats("foo")  # str
    with pytest.raises(ValueError):
        list_of_floats(["foo", "bar"])  # list of strs
    with pytest.raises(ValueError):
        list_of_floats({"foo": "bar"})  # dict


def test_is_port():
    # Test that is_port passes a valid port
    m = ConcreteModel()
    m.c = Port()
    assert isinstance(is_port(m.c), Port)


def test_is_port_errors():
    # Test that is_port returns errors when not given a Port
    with pytest.raises(ConfigurationError):
        is_port("foo")  # str
    with pytest.raises(ConfigurationError):
        is_port(["foo", "bar"])  # list of strs
    with pytest.raises(ConfigurationError):
        is_port({"foo": "bar"})  # dict
    with pytest.raises(ConfigurationError):
        is_port(1.0)  # float
    with pytest.raises(ConfigurationError):
        is_port(1)  # int

<<<<<<< HEAD
def test_is_time_domain():
    # Test that is_time_domain accepts Sets and ContinuousSets
    m = ConcreteModel()
    
    m.s = Set(initialize=[1, 2, 3, 4])
    m.cs = ContinuousSet(bounds=[0, 1])

    assert isinstance(is_time_domain(m.s), Set)
    assert isinstance(is_time_domain(m.cs), ContinuousSet)
    

def test_is_time_domain_errors():
    # Test that is_time_domain returns errors wehn not Set or ContinuousSet
    with pytest.raises(ConfigurationError):
        assert is_time_domain("foo")
    with pytest.raises(ConfigurationError):
        assert is_time_domain(["foo", "bar"])
    with pytest.raises(ConfigurationError):
        assert is_time_domain(("foo", "bar"))
    with pytest.raises(ConfigurationError):
        assert is_time_domain({"foo": "bar"})
    with pytest.raises(ConfigurationError):
        assert is_time_domain(1)
    with pytest.raises(ConfigurationError):
        assert is_time_domain(1.0)
=======

def test_is_transformation_method():
    assert is_transformation_method("dae.finite_difference") == \
        "dae.finite_difference"

    assert is_transformation_method("dae.collocation") == \
        "dae.collocation"

    with pytest.raises(ConfigurationError):
        is_transformation_method("dea.finite_difference")


def test_is_transformation_scheme():
    assert is_transformation_scheme("BACKWARD") == "BACKWARD"
    assert is_transformation_scheme("FORWARD") == "FORWARD"
    assert is_transformation_scheme("LAGRANGE-RADAU") == "LAGRANGE-RADAU"
    assert is_transformation_scheme("LAGRANGE-LEGENDRE") == "LAGRANGE-LEGENDRE"

    with pytest.raises(ConfigurationError):
        is_transformation_scheme("foo")
>>>>>>> 217a965c
<|MERGE_RESOLUTION|>--- conflicted
+++ resolved
@@ -31,12 +31,9 @@
                                     list_of_floats,
                                     list_of_strings,
                                     is_port,
-<<<<<<< HEAD
                                     is_time_domain)
-=======
                                     is_transformation_method,
                                     is_transformation_scheme)
->>>>>>> 217a965c
 from idaes.core.util.exceptions import ConfigurationError
 
 
@@ -185,7 +182,7 @@
     with pytest.raises(ConfigurationError):
         is_port(1)  # int
 
-<<<<<<< HEAD
+
 def test_is_time_domain():
     # Test that is_time_domain accepts Sets and ContinuousSets
     m = ConcreteModel()
@@ -211,7 +208,7 @@
         assert is_time_domain(1)
     with pytest.raises(ConfigurationError):
         assert is_time_domain(1.0)
-=======
+
 
 def test_is_transformation_method():
     assert is_transformation_method("dae.finite_difference") == \
@@ -231,5 +228,4 @@
     assert is_transformation_scheme("LAGRANGE-LEGENDRE") == "LAGRANGE-LEGENDRE"
 
     with pytest.raises(ConfigurationError):
-        is_transformation_scheme("foo")
->>>>>>> 217a965c
+        is_transformation_scheme("foo")