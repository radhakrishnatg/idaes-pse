##############################################################################
# Institute for the Design of Advanced Energy Systems Process Systems
# Engineering Framework (IDAES PSE Framework) Copyright (c) 2018-2020, by the
# software owners: The Regents of the University of California, through
# Lawrence Berkeley National Laboratory,  National Technology & Engineering
# Solutions of Sandia, LLC, Carnegie Mellon University, West Virginia
# University Research Corporation, et al. All rights reserved.
#
# Please see the files COPYRIGHT.txt and LICENSE.txt for full copyright and
# license information, respectively. Both files are also available online
# at the URL "https://github.com/IDAES/idaes-pse".
##############################################################################
"""
Reboiler model for distillation.

While the reboiler model, is fairly simple, a major
portion of this code has gone into making this generic and be able to handle
different state variables and the associated splits.
"""

__author__ = "Jaffer Ghouse"

from pandas import DataFrame

# Import Pyomo libraries
from pyomo.common.config import ConfigBlock, ConfigValue, In
from pyomo.network import Port
from pyomo.environ import Reference, Expression, Var, Constraint, \
    value, Set

# Import IDAES cores
import idaes.logger as idaeslog
from idaes.core import (ControlVolume0DBlock,
                        declare_process_block_class,
                        EnergyBalanceType,
                        MomentumBalanceType,
                        MaterialBalanceType,
                        UnitModelBlockData,
                        useDefault)
from idaes.core.util.config import is_physical_parameter_block
from idaes.core.util.exceptions import PropertyPackageError, \
    PropertyNotSupportedError
from idaes.core.util.testing import get_default_solver
from idaes.core.util.model_statistics import degrees_of_freedom


_log = idaeslog.getIdaesLogger(__name__)


@declare_process_block_class("Reboiler")
class ReboilerData(UnitModelBlockData):
    """
    Reboiler unit for distillation model.
    Unit model to reboil the liquid from the bottom tray of
    the distillation column.
    """
    CONFIG = UnitModelBlockData.CONFIG()
    CONFIG.declare("has_boilup_ratio", ConfigValue(
        default=False,
        domain=In([True, False]),
        description="Boilup ratio term construction flag",
        doc="""Indicates whether terms for boilup ratio should be
constructed,
**default** - False.
**Valid values:** {
**True** - include construction of boilup ratio constraint,
**False** - exclude construction of boilup ratio constraint}"""))
    CONFIG.declare("material_balance_type", ConfigValue(
        default=MaterialBalanceType.useDefault,
        domain=In(MaterialBalanceType),
        description="Material balance construction flag",
        doc="""Indicates what type of mass balance should be constructed,
**default** - MaterialBalanceType.componentPhase.
**Valid values:** {
**MaterialBalanceType.none** - exclude material balances,
**MaterialBalanceType.componentPhase** - use phase component balances,
**MaterialBalanceType.componentTotal** - use total component balances,
**MaterialBalanceType.elementTotal** - use total element balances,
**MaterialBalanceType.total** - use total material balance.}"""))
    CONFIG.declare("energy_balance_type", ConfigValue(
        default=EnergyBalanceType.useDefault,
        domain=In(EnergyBalanceType),
        description="Energy balance construction flag",
        doc="""Indicates what type of energy balance should be constructed,
**default** - EnergyBalanceType.enthalpyTotal.
**Valid values:** {
**EnergyBalanceType.none** - exclude energy balances,
**EnergyBalanceType.enthalpyTotal** - single enthalpy balance for material,
**EnergyBalanceType.enthalpyPhase** - enthalpy balances for each phase,
**EnergyBalanceType.energyTotal** - single energy balance for material,
**EnergyBalanceType.energyPhase** - energy balances for each phase.}"""))
    CONFIG.declare("momentum_balance_type", ConfigValue(
        default=MomentumBalanceType.pressureTotal,
        domain=In(MomentumBalanceType),
        description="Momentum balance construction flag",
        doc="""Indicates what type of momentum balance should be constructed,
**default** - MomentumBalanceType.pressureTotal.
**Valid values:** {
**MomentumBalanceType.none** - exclude momentum balances,
**MomentumBalanceType.pressureTotal** - single pressure balance for material,
**MomentumBalanceType.pressurePhase** - pressure balances for each phase,
**MomentumBalanceType.momentumTotal** - single momentum balance for material,
**MomentumBalanceType.momentumPhase** - momentum balances for each phase.}"""))
    CONFIG.declare("has_pressure_change", ConfigValue(
        default=False,
        domain=In([True, False]),
        description="Pressure change term construction flag",
        doc="""Indicates whether terms for pressure change should be
constructed,
**default** - False.
**Valid values:** {
**True** - include pressure change terms,
**False** - exclude pressure change terms.}"""))
    CONFIG.declare("property_package", ConfigValue(
        default=useDefault,
        domain=is_physical_parameter_block,
        description="Property package to use for control volume",
        doc="""Property parameter object used to define property calculations,
**default** - useDefault.
**Valid values:** {
**useDefault** - use default package from parent model or flowsheet,
**PropertyParameterObject** - a PropertyParameterBlock object.}"""))
    CONFIG.declare("property_package_args", ConfigBlock(
        implicit=True,
        description="Arguments to use for constructing property packages",
        doc="""A ConfigBlock with arguments to be passed to a property block(s)
and used when constructing these,
**default** - None.
**Valid values:** {
see property package for documentation.}"""))

    def build(self):
        """Build the model.

        Args:
            None
        Returns:
            None
        """
        # Setup model build logger
        model_log = idaeslog.getModelLogger(self.name, tag="unit")

        # Call UnitModel.build to setup dynamics
        super(ReboilerData, self).build()

        # Add Control Volume for the Reboiler
        self.control_volume = ControlVolume0DBlock(default={
            "dynamic": self.config.dynamic,
            "has_holdup": self.config.has_holdup,
            "property_package": self.config.property_package,
            "property_package_args": self.config.property_package_args})

        self.control_volume.add_state_blocks(
            has_phase_equilibrium=True)

        self.control_volume.add_material_balances(
            balance_type=self.config.material_balance_type,
            has_phase_equilibrium=True)

        self.control_volume.add_energy_balances(
            balance_type=self.config.energy_balance_type,
            has_heat_transfer=True)

        self.control_volume.add_momentum_balances(
            balance_type=self.config.momentum_balance_type,
            has_pressure_change=self.config.has_pressure_change)

        # Get liquid and vapor phase objects from the property package
        # to be used below. Avoids repition.
        _liquid_list = []
        _vapor_list = []
        for p in self.config.property_package.phase_list:
            pobj = self.config.property_package.get_phase(p)
            if pobj.is_vapor_phase():
                _vapor_list.append(p)
            elif pobj.is_liquid_phase():
                _liquid_list.append(p)
            else:
                _liquid_list.append(p)
                model_log.warning(
                    "A non-liquid/non-vapor phase was detected but will "
                    "be treated as a liquid.")

        # Create a pyomo set for indexing purposes. This set is appended to
        # model otherwise results in an abstract set.
        self._liquid_set = Set(initialize=_liquid_list)
        self._vapor_set = Set(initialize=_vapor_list)

        if self.config.has_boilup_ratio is True:

            self.boilup_ratio = Var(initialize=0.5,
                                    doc="Boilup ratio for reboiler")

            def rule_boilup_ratio(self, t):
                if hasattr(self.control_volume.properties_out[t],
                           "flow_mol_phase"):
                    return self.boilup_ratio * \
                        sum(self.control_volume.properties_out[t].
                            flow_mol_phase[p] for p in self._liquid_set) == \
                        sum(self.control_volume.
                            properties_out[t].flow_mol_phase["Vap"]
                            for p in self._vapor_set)
                elif hasattr(self.control_volume.properties_out[t],
                             "flow_mol_phase_comp"):
                    return self.boilup_ratio * \
                        sum(self.control_volume.properties_out[t].
                            flow_mol_phase_comp[p, i]
                            for p in self._liquid_set
                            for i in self.control_volume.properties_out[t].
                            params.component_list) == \
                        sum(self.control_volume.properties_out[t].
                            flow_mol_phase_comp[p, i]
                            for p in self._vapor_set
                            for i in self.control_volume.properties_out[t].
                            params.component_list)
                else:
                    raise PropertyNotSupportedError(
                        "Unrecognized names for flow variables encountered "
                        "while building the constraint for reboiler.")
            self.eq_boilup_ratio = Constraint(self.flowsheet().time,
                                              rule=rule_boilup_ratio)

        self._make_ports()

        self._make_splits_reboiler()

        # Add object reference to variables of the control volume
        # Reference to the heat duty
        self.heat_duty = Reference(self.control_volume.heat[:])

        # Reference to the pressure drop (if set to True)
        if self.config.has_pressure_change:
            self.deltaP = Reference(self.control_volume.deltaP[:])

    def _make_ports(self):

        # Add Ports for the reboiler
        # Inlet port (the vapor from the top tray)
        self.add_inlet_port()

        # Outlet ports that always exist irrespective of reboiler type
        self.bottoms = Port(noruleinit=True, doc="Bottoms stream.")

        self.vapor_reboil = Port(noruleinit=True,
                                 doc="Vapor outlet stream that is returned to "
                                 "to the bottom tray.")

    def _make_splits_reboiler(self):
        # Get dict of Port members and names
        member_list = self.control_volume.\
            properties_out[0].define_port_members()

        # Create references and populate the reflux, distillate ports
        for k in member_list:

            local_name = member_list[k].local_name

            # Create references and populate the intensive variables
            if "flow" not in local_name and "frac" not in local_name \
                    and "enth" not in local_name:
                if not member_list[k].is_indexed():
                    var = self.control_volume.properties_out[:].\
                        component(local_name)
                else:
                    var = self.control_volume.properties_out[:].\
                        component(local_name)[...]

                # add the reference and variable name to the reflux port
                self.bottoms.add(Reference(var), k)

                # add the reference and variable name to the
                # vapor outlet port
                self.vapor_reboil.add(Reference(var), k)

            elif "frac" in local_name:

                # Mole/mass frac is typically indexed
                index_set = member_list[k].index_set()

                # if state var is not mole/mass frac by phase
                if "phase" not in local_name:
                    if "mole" in local_name:  # check mole basis/mass basis

                        # The following conditionals are required when a
                        # mole frac or mass frac is a state var i.e. will be
                        # a port member. This gets a bit tricky when handling
                        # non-conventional systems when you have more than one
                        # liquid or vapor phase. Hence, the logic here is that
                        # the mole frac that should be present in the liquid or
                        # vapor port should be computed by accounting for
                        # multiple liquid or vapor phases if present. For the
                        # classical VLE system, this holds too.
                        if hasattr(self.control_volume.properties_out[0],
                                   "mole_frac_phase_comp") and \
                            hasattr(self.control_volume.properties_out[0],
                                    "flow_mol_phase"):
                            flow_phase_comp = False
                            local_name_frac = "mole_frac_phase_comp"
                            local_name_flow = "flow_mol_phase"
                        elif hasattr(self.control_volum.properties_out[0],
                                     "flow_mol_phase_comp"):
                            flow_phase_comp = True
                            local_name_flow = "flow_mol_phase_comp"
                        else:
                            raise PropertyNotSupportedError(
                                "No mole_frac_phase_comp or flow_mol_phase or"
                                " flow_mol_phase_comp variables encountered "
                                "while building ports for the reboiler. ")
                    elif "mass" in local_name:
                        if hasattr(self.control_volume.properties_out[0],
                                   "mass_frac_phase_comp") and \
                            hasattr(self.control_volume.properties_out[0],
                                    "flow_mass_phase"):
                            flow_phase_comp = False
                            local_name_frac = "mass_frac_phase_comp"
                            local_name_flow = "flow_mass_phase"
                        elif hasattr(self.control_volum.properties_out[0],
                                     "flow_mass_phase_comp"):
                            flow_phase_comp = True
                            local_name_flow = "flow_mass_phase_comp"
                        else:
                            raise PropertyNotSupportedError(
                                "No mass_frac_phase_comp or flow_mass_phase or"
                                " flow_mass_phase_comp variables encountered "
                                "while building ports for the reboiler.")
                    else:
                        raise PropertyNotSupportedError(
                            "No mass frac or mole frac variables encountered "
                            " while building ports for the reboiler. "
                            "phase_frac as a state variable is not "
                            "supported with distillation unit models."
                        )

                    # Rule for liquid phase mole fraction
                    def rule_liq_frac(self, t, i):
                        if not flow_phase_comp:
                            sum_flow_comp = sum(
                                self.control_volume.properties_out[t].
                                component(local_name_frac)[p, i] *
                                self.control_volume.properties_out[t].
                                component(local_name_flow)[p]
                                for p in self._liquid_set)

                            return sum_flow_comp / sum(
                                self.control_volume.properties_out[t].
                                component(local_name_flow)[p]
                                for p in self._liquid_set)
                        else:
                            sum_flow_comp = sum(
                                self.control_volume.properties_out[t].
                                component(local_name_flow)[p, i]
                                for p in self._liquid_set)

                            return sum_flow_comp / sum(
                                self.control_volume.properties_out[t].
                                component(local_name_flow)[p, i]
                                for p in self._liquid_set
                                for i in self.config.property_package.
                                component_list)
                    self.e_liq_frac = Expression(
                        self.flowsheet().time, index_set,
                        rule=rule_liq_frac)

                    # Rule for vapor phase mass/mole fraction
                    def rule_vap_frac(self, t, i):
                        if not flow_phase_comp:
                            sum_flow_comp = sum(
                                self.control_volume.properties_out[t].
                                component(local_name_frac)[p, i] *
                                self.control_volume.properties_out[t].
                                component(local_name_flow)[p]
                                for p in self._vapor_set)
                            return sum_flow_comp / sum(
                                self.control_volume.properties_out[t].
                                component(local_name_flow)[p]
                                for p in self._vapor_set)
                        else:
                            sum_flow_comp = sum(
                                self.control_volume.properties_out[t].
                                component(local_name_flow)[p, i]
                                for p in self._vapor_set)

                            return sum_flow_comp / sum(
                                self.control_volume.properties_out[t].
                                component(local_name_flow)[p, i]
                                for p in self._vapor_set
                                for i in self.config.property_package.
                                component_list)
                    self.e_vap_frac = Expression(
                        self.flowsheet().time, index_set,
                        rule=rule_vap_frac)

                    # add the reference and variable name to the
                    # distillate port
                    self.bottoms.add(self.e_liq_frac, k)

                    # add the reference and variable name to the
                    # vapor port
                    self.vapor_reboil.add(self.e_vap_frac, k)
                else:
                    # Assumes mole_frac_phase or mass_frac_phase exist as
                    # state vars in the port and therefore access directly
                    # from the state block.
                    var = self.control_volume.properties_out[:].\
                        component(local_name)[...]

                    # add the reference and variable name to the distillate port
                    self.bottoms.add(Reference(var), k)

                    # add the reference and variable name to the boil up port
                    self.vapor_reboil.add(Reference(var), k)
            elif "flow" in local_name:
                if "phase" not in local_name:

                    # Assumes that here the var is total flow or component
                    # flow. However, need to extract the flow by phase from
                    # the state block. Expects to find the var
                    # flow_mol_phase or flow_mass_phase in the state block.

                    # Check if it is not indexed by component list and this
                    # is total flow
                    if not member_list[k].is_indexed():
                        # if state var is not flow_mol/flow_mass
                        # by phase
                        local_name_flow = local_name + "_phase"

                        # Rule for vap flow
                        def rule_vap_flow(self, t):
                            return sum(
                                self.control_volume.properties_out[t].
                                component(local_name_flow)[p]
                                for p in self._vapor_set)
                        self.e_vap_flow = Expression(
                            self.flowsheet().time,
                            rule=rule_vap_flow)

                        # Rule to link the liq flow to the distillate
                        def rule_bottoms_flow(self, t):
                            return sum(
                                self.control_volume.properties_out[t].
                                component(local_name_flow)[p]
                                for p in self._liquid_set)
                        self.e_bottoms_flow = Expression(
                            self.flowsheet().time,
                            rule=rule_bottoms_flow)

                    else:
                        # when it is flow comp indexed by component list
                        str_split = local_name.split("_")
                        if len(str_split) == 3 and str_split[-1] == "comp":
                            local_name_flow = str_split[0] + "_" + \
                                str_split[1] + "_phase_" + "comp"

                        # Get the indexing set i.e. component list
                        index_set = member_list[k].index_set()

                        # Rule for vap phase flow to the vapor outlet
                        def rule_vap_flow(self, t, i):
                            return sum(self.control_volume.properties_out[t].
                                       component(local_name_flow)[p, i]
                                       for p in self._vapor_set)
                        self.e_vap_flow = Expression(
                            self.flowsheet().time, index_set,
                            rule=rule_vap_flow)

                        # Rule for liq phase flow to the liquid outlet
                        def rule_bottoms_flow(self, t, i):
                            return sum(self.control_volume.properties_out[t].
                                       component(local_name_flow)[p, i]
                                       for p in self._liquid_set)
                        self.e_bottoms_flow = Expression(
                            self.flowsheet().time, index_set,
                            rule=rule_bottoms_flow)

                    # add the reference and variable name to the
                    # distillate port
                    self.bottoms.add(self.e_bottoms_flow, k)

                    # add the reference and variable name to the
                    # distillate port
<<<<<<< HEAD
                    self.vapor_reboil.add(self.e_vap_flow, local_name)
                else:
                    # when it is flow indexed by phase or indexed by
                    # both phase and component.
                    var = self.control_volume.properties_out[:].\
                        component(local_name)[...]

                    # add the reference and variable name to the bottoms port
                    self.bottoms.add(Reference(var), local_name)

                    # add the reference and variable name to the
                    # vapor outlet port
                    self.vapor_reboil.add(Reference(var), local_name)
=======
                    self.vapor_reboil.add(self.e_vap_flow, k)
>>>>>>> 301f313c
            elif "enth" in local_name:
                if "phase" not in local_name:
                    # assumes total mixture enthalpy (enth_mol or enth_mass)
                    if not member_list[k].is_indexed():
                        # if state var is not enth_mol/enth_mass
                        # by phase, add _phase string to extract the right
                        # value from the state block
                        local_name_enth = local_name + "_phase"
                    else:
                        raise PropertyPackageError(
                            "Enthalpy is indexed but the variable "
                            "name does not reflect the presence of an index. "
                            "Please follow the naming convention outlined "
                            "in the documentation for state variables.")

                    # Rule for vap enthalpy. Setting the enthalpy to the
                    # enth_mol_phase['Vap'] value from the state block
                    def rule_vap_enth(self, t):
                        return sum(self.control_volume.properties_out[t].
                                   component(local_name_enth)[p]
                                   for p in self._vapor_set)
                    self.e_vap_enth = Expression(
                        self.flowsheet().time,
                        rule=rule_vap_enth)

                    # Rule to link the liq flow to the distillate.
                    # Setting the enthalpy to the
                    # enth_mol_phase['Liq'] value from the state block
                    def rule_bottoms_enth(self, t):
                        return sum(self.control_volume.properties_out[t].
                                   component(local_name_enth)[p]
                                   for p in self._liquid_set)
                    self.e_bottoms_enth = Expression(
                        self.flowsheet().time,
                        rule=rule_bottoms_enth)

                    # add the reference and variable name to the
                    # distillate port
                    self.bottoms.add(self.e_bottoms_enth, k)

                    # add the reference and variable name to the
                    # distillate port
                    self.vapor_reboil.add(self.e_vap_enth, k)
                elif "phase" in local_name:
                    # assumes enth_mol_phase or enth_mass_phase.
                    # This is an intensive property, you create a direct
                    # reference irrespective of the reflux, distillate and
                    # vap_outlet

                    # Rule for vap flow
                    if not k.is_indexed():
                        var = self.control_volume.properties_out[:].\
                            component(local_name)
                    else:
                        var = self.control_volume.properties_out[:].\
                            component(local_name)[...]

                    # add the reference and variable name to the distillate port
                    self.bottoms.add(Reference(var), k)

                    # add the reference and variable name to the
                    # vapor outlet port
                    self.vapor_reboil.add(Reference(var), k)
                else:
                    raise PropertyNotSupportedError(
                        "Unrecognized enthalpy state variable encountered "
                        "while building ports for the reboiler. Only total "
                        "mixture enthalpy or enthalpy by phase are supported.")

    def initialize(self, state_args=None, solver=None, optarg=None,
                   outlvl=idaeslog.NOTSET):

        init_log = idaeslog.getInitLogger(self.name, outlvl, tag="unit")
        solve_log = idaeslog.getSolveLogger(self.name, outlvl, tag="unit")

        if solver is None:
            init_log.warning("Solver not provided. Default solver(ipopt) "
                             " being used for initialization.")
            solver = get_default_solver()

        if state_args is None:
            state_args = {}
            state_dict = (
                self.control_volume.properties_in[
                    self.flowsheet().config.time.first()]
                .define_port_members())

            for k in state_dict.keys():
                if state_dict[k].is_indexed():
                    state_args[k] = {}
                    for m in state_dict[k].keys():
                        state_args[k][m] = state_dict[k][m].value
                else:
                    state_args[k] = state_dict[k].value

        # Initialize the inlet and outlet state blocks
        flags = self.control_volume.initialize(state_args=state_args,
                                               solver=solver,
                                               optarg=optarg,
                                               outlvl=outlvl,
                                               hold_state=True)

        if not self.control_volume.properties_out[0].temperature.fixed:

            # Estimating a good guess for the reboiler temperature based on
            # a vapor fraction of 0.5, bubble and dew
            # point. This helps with initializing the system within the two
            # phase envelope before activating the boilup ratio constraint.

            alpha = 0.5 * (
                self.control_volume.properties_in[0].temperature_dew.value -
                self.control_volume.properties_in[0].
                temperature_bubble.value) + \
                self.control_volume.properties_in[0].temperature_bubble.value

            self.eq_boilup_ratio.deactivate()
            self.control_volume.properties_out[0].temperature.fix(alpha)

            if degrees_of_freedom(self) == 0:
                with idaeslog.solver_log(solve_log, idaeslog.DEBUG) as slc:
                    res = solver.solve(self, tee=slc.tee)
                init_log.info(
                    "Initialization Step 1 Complete, {}.".
                    format(idaeslog.condition(res))
                )
            else:
                raise Exception("State vars fixed but degrees of freedom "
                                "for reboiler is not zero during "
                                "initialization.")

            self.control_volume.properties_out[0].temperature.unfix()
            self.eq_boilup_ratio.activate()
        else:
            # In this case, outlet temperature has already been fixed by user
            # and boil up ratio is assumed not to be fixed, otherwise the
            # system is over specified.

            self.eq_boilup_ratio.deactivate()

            if degrees_of_freedom(self) == 0:
                with idaeslog.solver_log(solve_log, idaeslog.DEBUG) as slc:
                    res = solver.solve(self, tee=slc.tee)
                init_log.info(
                    "Initialization Step 1 Complete, {}.".
                    format(idaeslog.condition(res))
                )
            else:
                raise Exception("State vars fixed but degrees of freedom "
                                "for reboiler is not zero during "
                                "initialization.")

            self.eq_boilup_ratio.activate()

        if degrees_of_freedom(self) == 0:
            with idaeslog.solver_log(solve_log, idaeslog.DEBUG) as slc:
                res = solver.solve(self, tee=slc.tee)
            init_log.info(
                "Initialization Complete, {}.".format(idaeslog.condition(res))
            )
        else:
            raise Exception("State vars fixed but degrees of freedom "
                            "for tray block is not zero during "
                            "initialization.")

        self.control_volume.release_state(flags=flags, outlvl=outlvl)

    def _get_performance_contents(self, time_point=0):
        var_dict = {}
        if hasattr(self, "heat_duty"):
            var_dict["Heat Duty"] = self.heat_duty[time_point]

        return {"vars": var_dict}

    def _get_stream_table_contents(self, time_point=0):
        stream_attributes = {}

        stream_dict = {"Inlet": "inlet",
                       "Vapor Reboil": "vapor_reboil",
                       "Bottoms": "bottoms"}

        for n, v in stream_dict.items():
            port_obj = getattr(self, v)

            stream_attributes[n] = {}

            for k in port_obj.vars:
                for i in port_obj.vars[k].keys():
                    if isinstance(i, float):
                        stream_attributes[n][k] = value(
                            port_obj.vars[k][time_point])
                    else:
                        if len(i) == 2:
                            kname = str(i[1])
                        else:
                            kname = str(i[1:])
                        stream_attributes[n][k + " " + kname] = \
                            value(port_obj.vars[k][time_point, i[1:]])

        return DataFrame.from_dict(stream_attributes, orient="columns")<|MERGE_RESOLUTION|>--- conflicted
+++ resolved
@@ -478,8 +478,7 @@
 
                     # add the reference and variable name to the
                     # distillate port
-<<<<<<< HEAD
-                    self.vapor_reboil.add(self.e_vap_flow, local_name)
+                    self.vapor_reboil.add(self.e_vap_flow, k)
                 else:
                     # when it is flow indexed by phase or indexed by
                     # both phase and component.
@@ -487,14 +486,11 @@
                         component(local_name)[...]
 
                     # add the reference and variable name to the bottoms port
-                    self.bottoms.add(Reference(var), local_name)
+                    self.bottoms.add(Reference(var), k)
 
                     # add the reference and variable name to the
                     # vapor outlet port
-                    self.vapor_reboil.add(Reference(var), local_name)
-=======
-                    self.vapor_reboil.add(self.e_vap_flow, k)
->>>>>>> 301f313c
+                    self.vapor_reboil.add(Reference(var), k)
             elif "enth" in local_name:
                 if "phase" not in local_name:
                     # assumes total mixture enthalpy (enth_mol or enth_mass)
